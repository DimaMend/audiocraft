--- conflicted
+++ resolved
@@ -40,14 +40,9 @@
 We offer a number of way to interact with MusicGen:
 1. You can play with MusicGen by running the jupyter notebook at [`demo.ipynb`](./demo.ipynb) locally, or use the provided [colab notebook](https://colab.research.google.com/drive/1fxGqfg96RBUvGxZ1XXN07s3DthrKUl4-?usp=sharing).
 2. You can use the gradio demo locally by running `python app.py`.
-<<<<<<< HEAD
 3. A demo is also available on the [`facebook/MusicGen`  Hugging Face Space](https://huggingface.co/spaces/facebook/MusicGen) (huge thanks to all the HF team for their support).
-4. Finally, @camenduru did a great notebook that combines [the MusicGen Gradio demo with Google Colab](https://github.com/camenduru/MusicGen-colab)
-=======
-3. A demo is also available on the [`facebook/MusicGen`  HuggingFace Space](https://huggingface.co/spaces/facebook/MusicGen) (huge thanks to all the HF team for their support).
 4. Finally, you can run the [Gradio demo with a Colab GPU](https://colab.research.google.com/drive/1-Xe9NCdIs2sCUbiSmwHXozK6AAhMm7_i?usp=sharing),
 as adapted from [@camenduru Colab](https://github.com/camenduru/MusicGen-colab).
->>>>>>> 6d70065e
 
 ## API
 
